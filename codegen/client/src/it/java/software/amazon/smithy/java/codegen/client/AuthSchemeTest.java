--- conflicted
+++ resolved
@@ -14,11 +14,7 @@
 import org.junit.jupiter.api.Test;
 import smithy.java.codegen.server.test.client.TestServiceClient;
 import smithy.java.codegen.server.test.model.EchoInput;
-<<<<<<< HEAD
 import software.amazon.smithy.java.codegen.client.util.EchoServer;
-import software.amazon.smithy.java.runtime.auth.api.AuthProperties;
-=======
->>>>>>> ddaa382d
 import software.amazon.smithy.java.runtime.auth.api.scheme.AuthSchemeOption;
 import software.amazon.smithy.java.runtime.client.aws.restjson1.RestJsonClientProtocol;
 import software.amazon.smithy.java.runtime.client.core.interceptors.ClientInterceptor;
@@ -53,17 +49,8 @@
         };
         var client = TestServiceClient.builder()
             .protocol(new RestJsonClientProtocol())
-<<<<<<< HEAD
-            .authSchemeResolver(
-                (params -> List.of(
-                    new AuthSchemeOption(TestAuthScheme.ID, AuthProperties.empty(), AuthProperties.empty())
-                ))
-            )
             .endpoint(ENDPOINT)
-=======
             .authSchemeResolver(params -> List.of(new AuthSchemeOption(TestAuthScheme.ID)))
-            .endpoint("https://httpbin.org")
->>>>>>> ddaa382d
             .addInterceptor(interceptor)
             .value(2L)
             .build();
