--- conflicted
+++ resolved
@@ -15,12 +15,10 @@
 
         type: Type
 
-<<<<<<< HEAD
         object: Object
-=======
+        
         // Collides with `serializer` input to serializeMembers
         serializer: String
->>>>>>> db6d81b5
     }
 }
 
