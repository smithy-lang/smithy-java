/*
 * Copyright Amazon.com, Inc. or its affiliates. All Rights Reserved.
 * SPDX-License-Identifier: Apache-2.0
 */

package software.amazon.smithy.java.codegen;

import java.lang.reflect.InvocationTargetException;
import java.net.URL;
import java.util.EnumSet;
import java.util.List;
import java.util.Locale;
import java.util.Objects;
import java.util.regex.Pattern;
import java.util.stream.Collectors;
import software.amazon.smithy.codegen.core.CodegenException;
import software.amazon.smithy.codegen.core.ReservedWords;
import software.amazon.smithy.codegen.core.ReservedWordsBuilder;
import software.amazon.smithy.codegen.core.Symbol;
import software.amazon.smithy.codegen.core.SymbolProvider;
import software.amazon.smithy.codegen.core.TopologicalIndex;
import software.amazon.smithy.java.codegen.writer.JavaWriter;
import software.amazon.smithy.java.runtime.core.schema.PreludeSchemas;
import software.amazon.smithy.model.Model;
import software.amazon.smithy.model.knowledge.NullableIndex;
import software.amazon.smithy.model.loader.Prelude;
import software.amazon.smithy.model.selector.PathFinder;
import software.amazon.smithy.model.shapes.MemberShape;
import software.amazon.smithy.model.shapes.ServiceShape;
import software.amazon.smithy.model.shapes.Shape;
import software.amazon.smithy.model.shapes.ShapeId;
import software.amazon.smithy.model.shapes.ShapeType;
import software.amazon.smithy.model.traits.ClientOptionalTrait;
import software.amazon.smithy.model.traits.StreamingTrait;
import software.amazon.smithy.model.traits.UnitTypeTrait;
import software.amazon.smithy.model.traits.synthetic.OriginalShapeIdTrait;
import software.amazon.smithy.utils.CaseUtils;
import software.amazon.smithy.utils.SmithyInternalApi;
import software.amazon.smithy.utils.StringUtils;

/**
 * Provides utility methods for generating Java code.
 */
@SmithyInternalApi
public final class CodegenUtils {
    private static final URL RESERVED_WORDS_FILE = Objects.requireNonNull(
        CodegenUtils.class.getResource("reserved-words.txt")
    );
    private static final URL OBJECT_RESERVED_MEMBERS_FILE = Objects.requireNonNull(
        CodegenUtils.class.getResource("object-reserved-members.txt")
    );

    public static final ReservedWords SHAPE_ESCAPER = new ReservedWordsBuilder()
        .loadCaseInsensitiveWords(RESERVED_WORDS_FILE, word -> word + "Shape")
        .build();
    public static final ReservedWords MEMBER_ESCAPER = new ReservedWordsBuilder()
        .loadCaseInsensitiveWords(RESERVED_WORDS_FILE, word -> word + "Member")
<<<<<<< HEAD
        .loadCaseInsensitiveWords(OBJECT_RESERVED_MEMBERS_FILE, word -> word + "Member")
=======
        .put("serializer", "serializerMember")
>>>>>>> db6d81b5
        .build();

    private static final String SCHEMA_STATIC_NAME = "$SCHEMA";
    private static final EnumSet<ShapeType> SHAPES_WITH_INNER_SCHEMA = EnumSet.of(
        ShapeType.OPERATION,
        ShapeType.SERVICE,
        ShapeType.ENUM,
        ShapeType.INT_ENUM,
        ShapeType.UNION,
        ShapeType.STRUCTURE
    );
    // Semver regex from spec.
    // See: https://semver.org/#is-there-a-suggested-regular-expression-regex-to-check-a-semver-string
    private static final Pattern SEMVER_REGEX = Pattern.compile(
        "^(0|[1-9]\\d*)\\.(0|[1-9]\\d*)\\.(0|[1-9]\\d*)(?:-((?:0|[1-9]\\d*|\\d*[a-zA-Z-][0-9a-zA-Z-]*)(?:\\.(?:0|[1-9]\\d*|\\d*[a-zA-Z-][0-9a-zA-Z-]*))*))?(?:\\+([0-9a-zA-Z-]+(?:\\.[0-9a-zA-Z-]+)*))?$"
    );
    // YYYY-MM-DD calendar date with optional hyphens.
    private static final Pattern ISO_8601_DATE_REGEX = Pattern.compile(
        "^([0-9]{4})-?(1[0-2]|0[1-9])-?(3[01]|0[1-9]|[12][0-9])$"
    );

    private CodegenUtils() {
        // Utility class should not be instantiated
    }

    /**
     * Gets a Smithy codegen {@link Symbol} for a Java class.
     *
     * @param clazz class to get symbol for.
     * @return Symbol representing the provided class.
     */
    public static Symbol fromClass(Class<?> clazz) {
        return Symbol.builder()
            .name(clazz.getSimpleName())
            .namespace(clazz.getCanonicalName().replace("." + clazz.getSimpleName(), ""), ".")
            .putProperty(SymbolProperties.IS_PRIMITIVE, clazz.isPrimitive())
            .putProperty(SymbolProperties.REQUIRES_STATIC_DEFAULT, true)
            .build();
    }

    /**
     * Gets a Symbol for a class with both a boxed and unboxed variant.
     *
     * @param boxed Boxed variant of class
     * @param unboxed Unboxed variant of class
     * @return Symbol representing java class
     */
    public static Symbol fromBoxedClass(Class<?> unboxed, Class<?> boxed) {
        return fromClass(unboxed).toBuilder()
            .putProperty(SymbolProperties.IS_PRIMITIVE, true)
            .putProperty(SymbolProperties.BOXED_TYPE, fromClass(boxed))
            .putProperty(SymbolProperties.REQUIRES_STATIC_DEFAULT, false)
            .build();
    }

    /**
     * Gets the default class name to use for a given Smithy {@link Shape}.
     *
     * @param shape Shape to get name for.
     * @return Default name.
     */
    public static String getDefaultName(Shape shape, ServiceShape service) {
        String baseName = shape.getId().getName(service);

        // If the name contains any problematic delimiters, use PascalCase converter,
        // otherwise, just capitalize first letter to avoid messing with user-defined
        // capitalization.
        String unescaped;
        if (baseName.contains("_")) {
            unescaped = CaseUtils.toPascalCase(shape.getId().getName());
        } else {
            unescaped = StringUtils.capitalize(baseName);
        }

        return SHAPE_ESCAPER.escape(unescaped);
    }

    /**
     * Determines if a shape is a streaming blob.
     *
     * @param shape shape to check
     * @return returns true if the shape is a streaming blob
     */
    public static boolean isStreamingBlob(Shape shape) {
        return shape.isBlobShape() && shape.hasTrait(StreamingTrait.class);
    }

    /**
     * Determines if a shape is an event stream.
     *
     * @param shape shape to check
     * @return returns true if the shape is an event stream union
     */
    public static boolean isEventStream(Shape shape) {
        return shape.isUnionShape() && shape.hasTrait(StreamingTrait.class);
    }

    /**
     * Checks if a symbol resolves to a Java Array type.
     *
     * @param symbol symbol to check
     * @return true if symbol resolves to a Java Array
     */
    public static boolean isJavaArray(Symbol symbol) {
        return symbol.getProperty(SymbolProperties.IS_JAVA_ARRAY).orElse(false);
    }

    /**
     * Determines if a given member represents a nullable type.
     *
     * @param model Model to use for resolving Nullable index.
     * @param member member to check for nullability.
     *
     * @return if the shape is a nullable type
     */
    public static boolean isNullableMember(Model model, MemberShape member) {
        return member.hasTrait(ClientOptionalTrait.class)
            || NullableIndex.of(model).isMemberNullable(member, NullableIndex.CheckMode.SERVER);
    }

    /**
     * Get the original shape ID of a shape as defined in the mode before renaming any shapes.
     *
     * <p>The original ID is critical for serialization in protocols like XML.
     *
     * @param shape Shape to get the original ID from.
     * @return the original ID.
     */
    public static ShapeId getOriginalId(Shape shape) {
        return shape
            .getTrait(OriginalShapeIdTrait.class)
            .map(OriginalShapeIdTrait::getOriginalId)
            .orElse(shape.getId());
    }

    /**
     * Determines the name to use for the Schema constant for a member.
     *
     * @param memberName Member shape to generate schema name from
     * @return name to use for static schema property
     */
    public static String toMemberSchemaName(String memberName) {
        return SCHEMA_STATIC_NAME + "_" + CaseUtils.toSnakeCase(memberName).toUpperCase(Locale.ENGLISH);
    }

    /**
     * Determines the name to use for shape Schemas.
     *
     * @param shape shape to generate name for
     * @return name to use for static schema property
     */
    public static String toSchemaName(Shape shape) {
        // Shapes that generate their own classes have a static name
        if (SHAPES_WITH_INNER_SCHEMA.contains(shape.getType())) {
            return SCHEMA_STATIC_NAME;
        }
        return CaseUtils.toSnakeCase(shape.toShapeId().getName()).toUpperCase(Locale.ENGLISH);
    }

    /**
     * Writes the schema property to use for a given shape.
     *
     * <p>If a shape is a prelude shape then it will use a property from {@link PreludeSchemas}.
     * Otherwise, the shape will use the generated {@code SharedSchemas} utility class.
     *
     * @param writer Writer to use for writing the Schema type.
     * @param shape shape to write Schema type for.
     */
    public static String getSchemaType(
        JavaWriter writer,
        SymbolProvider provider,
        Shape shape
    ) {
        if (Prelude.isPreludeShape(shape) && !shape.hasTrait(UnitTypeTrait.class)) {
            return writer.format("$T.$L", PreludeSchemas.class, shape.getType().name());
        } else if (SHAPES_WITH_INNER_SCHEMA.contains(shape.getType())) {
            // Shapes that generate a class have their schemas as static properties on that class
            return writer.format(
                "$T.$L",
                provider.toSymbol(shape),
                shape.hasTrait(UnitTypeTrait.class) ? "SCHEMA" : "$SCHEMA"
            );
        }
        return writer.format("SharedSchemas.$L", toSchemaName(shape));
    }

    /**
     * Sorts shape members to ensure that required members with no default value come before other members.
     *
     * @param shape Shape to sort members of
     * @return list of sorted members
     */
    public static List<MemberShape> getSortedMembers(Shape shape) {
        return shape.members()
            .stream()
            .sorted(
                (a, b) -> {
                    int aRequiredWithNoDefault = isRequiredWithNoDefault(a) ? 1 : 0;
                    int bRequiredWithNoDefault = isRequiredWithNoDefault(b) ? 1 : 0;
                    return bRequiredWithNoDefault - aRequiredWithNoDefault;
                }
            )
            .collect(Collectors.toList());
    }

    /**
     * Checks if a member is required and has no default.
     *
     * <p>Required members with no default require presence tracking.
     *
     * @param memberShape member shape to check
     * @return true if the member has the required trait and does not have a default.
     */
    public static boolean isRequiredWithNoDefault(MemberShape memberShape) {
        return memberShape.isRequired() && !memberShape.hasNonNullDefault();
    }

    /**
     * Checks if a member shape requires a null check in the builder setter.
     *
     * <p>Non-primitive, required members need a null check.
     */
    public static boolean requiresSetterNullCheck(SymbolProvider provider, MemberShape memberShape) {
        return (memberShape.isRequired() || memberShape.hasNonNullDefault())
            && !provider.toSymbol(memberShape).expectProperty(SymbolProperties.IS_PRIMITIVE);
    }

    /**
     * Primitives (excluding blobs) use the Java default for error correction and so do not need to be set.
     *
     * <p>Documents are also not set because they use a null default for error correction.
     *
     * @see <a href="https://smithy.io/2.0/spec/aggregate-types.html#client-error-correction">client error correction</a>
     * @return true if the member shape has a builtin default
     */
    public static boolean hasBuiltinDefault(SymbolProvider provider, Model model, MemberShape memberShape) {
        var target = model.expectShape(memberShape.getTarget());
        return (provider.toSymbol(memberShape).expectProperty(SymbolProperties.IS_PRIMITIVE)
            || target.isDocumentShape())
            && !target.isBlobShape();
    }

    /**
     * Gets the name to use when defining the default value of a member.
     *
     * @param memberName name of member to get default name for.
     * @return Upper snake case name of default
     */
    public static String toDefaultValueName(String memberName) {
        return CaseUtils.toSnakeCase(memberName).toUpperCase(Locale.ENGLISH) + "_DEFAULT";
    }

    /**
     * Gets the file name to use for the SharedSerde utility class
     *
     * @param settings Settings to use for package namespace
     * @return serde file name
     */
    public static String getSerdeFileName(JavaCodegenSettings settings) {
        return String.format("./%s/model/SharedSerde.java", settings.packageNamespace().replace(".", "/"));
    }

    /**
     * Gets the namespace to use for generated pojo files
     *
     * @param settings Settings to use for package namespace
     * @return schema file namespace
     */
    public static String getModelNamespace(JavaCodegenSettings settings) {
        return settings.packageNamespace() + ".model";
    }

    /**
     * Converts a string from camel-case or pascal-case to upper snake-case.
     *
     * <p>For example {@code MyString} would be converted to {@code MY_STRING}.
     *
     * @param string String to convert to upper snake case
     * @return Upper snake-case string
     */
    public static String toUpperSnakeCase(String string) {
        return CaseUtils.toSnakeCase(string).toUpperCase(Locale.ENGLISH);
    }

    /**
     * Gets a symbol representing a nested {@code Type} enum for the given root symbol.
     *
     * @return Symbol representing a nested {@code Type} enum
     */
    public static Symbol getInnerTypeEnumSymbol(Symbol symbol) {
        return symbol.toBuilder()
            .name("Type")
            .build();
    }

    /**
     * Determines if a shape is recursive and should use a schema builder when defined as a Root- or Member-Schema.
     *
     * <p>A builder is only required for shapes that appear more than once in the recursive closure (i.e. shapes
     * that are actually recursive, not just in the closure of a recursive shape).
     *
     * @param model Smithy model to use for resolving recursive closure.
     * @param shape shape to check.
     * @return true if the shape should use a schema builder.
     */
    public static boolean recursiveShape(Model model, Shape shape) {
        var closure = TopologicalIndex.of(model).getRecursiveClosure(shape);
        if (closure.isEmpty()) {
            return false;
        }
        return closure.stream()
            .map(PathFinder.Path::getShapes)
            .flatMap(List::stream)
            .filter(shape::equals)
            .count() > 1;
    }

    /**
     * Gets an implementation of a class from the classpath by name.
     *
     * <p><strong>NOTE</strong>: The provided class must have a public, no-arg constructor.
     *
     * @param clazz interface to get implementation of
     * @param name fully-qualified class name
     * @return Class instance.
     * @param <T> Type to get implementation for.
     * @throws CodegenException if no valid implementation with a public no-arg constructor could be found on the
     * classpath for the given class name.
     */
    @SuppressWarnings("unchecked")
    public static <T> Class<? extends T> getImplementationByName(Class<T> clazz, String name) {
        try {
            var instance = getClassForName(name).getDeclaredConstructor().newInstance();
            if (clazz.isAssignableFrom(instance.getClass())) {
                return (Class<? extends T>) instance.getClass();
            } else {
                throw new CodegenException("Class " + name + " is not a `" + clazz.getName() + "`");
            }
        } catch (NoSuchMethodException exc) {
            throw new CodegenException("Could not find public no-arg constructor for " + name, exc);
        } catch (InvocationTargetException | InstantiationException | IllegalAccessException e) {
            throw new CodegenException("Could not invoke constructor for " + name, e);
        }
    }

    /**
     * Returns the class object associated with a given name with the provided type.
     *
     * @param name fully qualified name of class.
     * @return class object associated with the provided name.
     * @throws CodegenException if a class cannot be resolved for the given name.
     */
    public static Class<?> getClassForName(String name) {
        try {
            return Class.forName(name);
        } catch (ClassNotFoundException exc) {
            throw new CodegenException("Could not find class " + name + ". Check your dependencies.", exc);
        }
    }

    /**
     * Checks if a given string is a valid Semantic Version (SemVer) string.
     *
     * @see <a href="https://semver.org/">SemVer</a>
     */
    public static boolean isSemVer(String string) {
        return SEMVER_REGEX.matcher(string).matches();
    }

    /**
     * Checks if a given string is a valid ISO 8601 Calendar Date.
     *
     * @see <a href="https://www.iso.org/iso-8601-date-and-time-format.html">ISO 8601</a>
     */
    public static boolean isISO8601Date(String string) {
        return ISO_8601_DATE_REGEX.matcher(string).matches();
    }
}<|MERGE_RESOLUTION|>--- conflicted
+++ resolved
@@ -55,11 +55,8 @@
         .build();
     public static final ReservedWords MEMBER_ESCAPER = new ReservedWordsBuilder()
         .loadCaseInsensitiveWords(RESERVED_WORDS_FILE, word -> word + "Member")
-<<<<<<< HEAD
         .loadCaseInsensitiveWords(OBJECT_RESERVED_MEMBERS_FILE, word -> word + "Member")
-=======
         .put("serializer", "serializerMember")
->>>>>>> db6d81b5
         .build();
 
     private static final String SCHEMA_STATIC_NAME = "$SCHEMA";
