--- conflicted
+++ resolved
@@ -122,7 +122,6 @@
                                             return ${?inputStreamMember}INPUT_STREAM_MEMBER${/inputStreamMember}${^inputStreamMember}null${/inputStreamMember};
                                         }
 
-<<<<<<< HEAD
                         @Override
                         public ${sdkSchema:T} idempotencyTokenMember() {
                             return ${?idempotencyTokenMember}IDEMPOTENCY_TOKEN_MEMBER${/idempotencyTokenMember}${^idempotencyTokenMember}null${/idempotencyTokenMember};
@@ -145,13 +144,6 @@
                 writer.putContext("string", String.class);
                 writer.putContext("set", Set.class);
                 writer.putContext("modeledApiException", ModeledApiException.class);
-=======
-                                        @Override
-                                        public ${sdkSchema:T} outputStreamMember() {
-                                            return ${?outputStreamMember}OUTPUT_STREAM_MEMBER${/outputStreamMember}${^outputStreamMember}null${/outputStreamMember};
-                                        }
->>>>>>> c2d8307e
-
                                         @Override
                                         public ${sdkSchema:T} idempotencyTokenMember() {
                                             return ${?idempotencyTokenMember}IDEMPOTENCY_TOKEN_MEMBER${/idempotencyTokenMember}${^idempotencyTokenMember}null${/idempotencyTokenMember};
@@ -240,7 +232,6 @@
                     writer.write(template);
                     writer.popState();
                 });
-<<<<<<< HEAD
 
                 // Add the idempotency token member.
                 for (var member : shape.members()) {
@@ -261,8 +252,6 @@
                 writer.write(template);
                 writer.popState();
             });
-=======
->>>>>>> c2d8307e
     }
 
     private static List<Symbol> getExceptionSymbols(
