--- conflicted
+++ resolved
@@ -24,11 +24,7 @@
      * @throws ModeledSdkException if a modeled error occurs.
      * @throws SdkException if an error occurs.
      */
-<<<<<<< HEAD
-    <I extends SerializableShape, O extends SerializableShape> CompletableFuture<O> send(ClientCall<I, O> call);
-=======
-    <I extends SerializableStruct, O extends SerializableStruct> O send(ClientCall<I, O> call);
->>>>>>> aa49564f
+    <I extends SerializableStruct, O extends SerializableStruct> CompletableFuture<O> send(ClientCall<I, O> call);
 
     /**
      * Marker interface to indicate that the transport is SRA compliant.
