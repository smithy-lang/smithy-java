/*
 * Copyright Amazon.com, Inc. or its affiliates. All Rights Reserved.
 * SPDX-License-Identifier: Apache-2.0
 */

package software.amazon.smithy.java.codegen.writer;

import java.util.HashMap;
import java.util.HashSet;
import java.util.Map;
import java.util.Set;
import java.util.function.BiFunction;
import software.amazon.smithy.codegen.core.Symbol;
import software.amazon.smithy.codegen.core.SymbolReference;
import software.amazon.smithy.codegen.core.SymbolWriter;
import software.amazon.smithy.java.codegen.JavaCodegenSettings;
import software.amazon.smithy.java.codegen.SymbolProperties;
import software.amazon.smithy.java.codegen.SymbolUtils;
import software.amazon.smithy.java.runtime.core.serde.ToStringSerializer;
import software.amazon.smithy.model.shapes.Shape;
import software.amazon.smithy.model.shapes.ShapeId;
import software.amazon.smithy.utils.SmithyUnstableApi;

/**
 * Writer for java code generation
 *
 * TODO: update docs
 */
@SmithyUnstableApi
public class JavaWriter extends DeferredSymbolWriter<JavaWriter, JavaImportContainer> {
    private final Map<String, Set<Symbol>> symbolTable = new HashMap<>();
    private final String packageNamespace;
    private final JavaCodegenSettings settings;

    public JavaWriter(JavaCodegenSettings settings, String packageNamespace) {
        super(new JavaImportContainer(packageNamespace));

        this.packageNamespace = packageNamespace;
        this.settings = settings;

        // Ensure extraneous white space is trimmed
        trimBlankLines();
        trimTrailingSpaces();

        // Formatters
        putFormatter('T', new JavaTypeFormatter());
        putFormatter('B', new BoxedTypeFormatter());
        putFormatter('U', new CapitalizingFormatter());
    }

    // Java does not support aliases, so just import normally
    private void addImport(Symbol symbol) {
        addImport(symbol, symbol.getName());
    }

    @Override
    public String toString() {
        putNameContext();
        return format(
            """
                $L

                package $L;

                $L

                $L
                """,
            getHeader(),
            packageNamespace,
            getImportContainer(),
            super.toString()
        );
    }

    public void newLine() {
        writeInlineWithNoFormatting(getNewline());
    }

<<<<<<< HEAD
=======
    public void writeDocStringContents(String contents) {
        // Split out any HTML-tag wrapped sections as we do not want to wrap
        // any customer documentation with tags
        Matcher matcher = PATTERN.matcher(contents);
        int lastMatchPos = 0;
        writeInlineWithNoFormatting(" * ");
        while (matcher.find()) {
            // write all contents up to the match.
            writeInlineWithNoFormatting(
                StringUtils.wrap(
                    contents.substring(lastMatchPos, matcher.start())
                        .replace("\n", "\n * "),
                    MAX_LINE_LENGTH - 8,
                    getNewline() + " * ",
                    false
                )
            );
            // write match contents
            writeInlineWithNoFormatting(contents.substring(matcher.start(), matcher.end()).replace("\n", "\n * "));
            lastMatchPos = matcher.end();
        }
        // Write out all remaining contents
        writeWithNoFormatting(
            StringUtils.wrap(
                contents.substring(lastMatchPos).replace("\n", "\n * "),
                MAX_LINE_LENGTH - 8,
                getNewline() + " * ",
                false
            )
        );
    }

    public void writeDocStringContents(String contents, Object... args) {
        writeInlineWithNoFormatting(" * ");
        write(
            StringUtils.wrap(
                contents.replace("\n", "\n * "),
                MAX_LINE_LENGTH - 8,
                getNewline() + " * ",
                false
            ),
            args
        );
    }

    public void closeDocstring() {
        writeWithNoFormatting(" */").popState();
    }

    /**
     * Writes the ID string constant for a shape class.
     *
     * @param shape Shape to write ID for
     */
    public void writeIdString(Shape shape) {
        write("public static final $1T ID = $1T.from($2S);", ShapeId.class, shape.getId());
    }

    /**
     * Writes the toString method for a serializable Class.
     */
    public void writeToString() {
        write("""
            @Override
            public $T toString() {
                return $T.serialize(this);
            }
            """, String.class, ToStringSerializer.class);
    }

>>>>>>> 6ace7d0b
    public String getHeader() {
        StringBuilder builder = new StringBuilder().append("/**").append(getNewline());
        for (String line : settings.headerLines()) {
            builder.append(" * ").append(line).append(getNewline());
        }
        builder.append(" */");
        return builder.toString();
    }

    private void putNameContext() {
        for (Set<Symbol> duplicates : symbolTable.values()) {
            // If the duplicates list has more than one entry
            // then duplicates are present, and we need to de-duplicate the names
            if (duplicates.size() > 1) {
                duplicates.forEach(dupe -> putContext(dupe.getFullName(), deduplicate(dupe)));
            } else {
                Symbol symbol = duplicates.iterator().next();
                putContext(symbol.getFullName().replace("[]", "Array"), symbol.getName());
            }
        }
    }

    private String deduplicate(Symbol dupe) {
        // If we are in the namespace of a Symbol, use its
        // short name, otherwise use the full name
        if (dupe.getNamespace().equals(packageNamespace)) {
            return dupe.getName();
        }
        return dupe.getFullName();
    }

    /**
     * A factory class to create {@link JavaWriter}s.
     */
    public static final class Factory implements SymbolWriter.Factory<JavaWriter> {

        private final JavaCodegenSettings settings;

        /**
         * @param settings The python plugin settings.
         */
        public Factory(JavaCodegenSettings settings) {
            this.settings = settings;
        }

        @Override
        public JavaWriter apply(String filename, String namespace) {
            return new JavaWriter(settings, namespace);
        }
    }


    /**
     * Implements a formatter for {@code $T} that formats Java types.
     */
    private final class JavaTypeFormatter implements BiFunction<Object, String, String> {
        @Override
        public String apply(Object type, String indent) {
            Symbol typeSymbol = switch (type) {
                case Symbol s -> s;
                case Class<?> c -> SymbolUtils.fromClass(c);
                case SymbolReference r -> r.getSymbol();
                default -> throw new IllegalArgumentException(
                    "Invalid type provided for $T. Expected a Symbol or Class"
                        + " but found: `" + type + "`."
                );
            };

            if (typeSymbol.getReferences().isEmpty()) {
                return getPlaceholder(typeSymbol);
            }

            // Add type references as type references (ex. `Map<KeyType, ValueType>`)
            putContext("refs", typeSymbol.getReferences());
            String output = format(
                "$L<${#refs}${value:B}${^key.last}, ${/key.last}${/refs}>",
                getPlaceholder(typeSymbol)
            );
            removeContext("refs");
            return output;
        }

        private String getPlaceholder(Symbol symbol) {
            // Add symbol to import container
            addImport(symbol);

            // Add symbol to symbol map, so we can handle potential type name conflicts
            Set<Symbol> nameSet = symbolTable.computeIfAbsent(symbol.getName(), n -> new HashSet<>());
            nameSet.add(symbol);

            // Return a placeholder value that will be filled when toString is called
            // [] is replaced with "Array" to ensure array types dont break formatter.
            return format("$${$L:L}", symbol.getFullName().replace("[]", "Array"));
        }
    }

    /**
     * Implements a formatter for {@code $B} that formats Java types, preferring a boxed version of a type if available.
     */
    private final class BoxedTypeFormatter implements BiFunction<Object, String, String> {
        private final JavaTypeFormatter javaTypeFormatter = new JavaTypeFormatter();

        @Override
        public String apply(Object type, String indent) {
            Symbol typeSymbol = switch (type) {
                case Symbol s -> s;
                case Class<?> c -> SymbolUtils.fromClass(c);
                case SymbolReference r -> r.getSymbol();
                default -> throw new IllegalArgumentException(
                    "Invalid type provided for $B. Expected a Symbol or Class"
                        + " but found: `" + type + "`."
                );
            };

            if (typeSymbol.getProperty(SymbolProperties.BOXED_TYPE).isPresent()) {
                typeSymbol = typeSymbol.expectProperty(SymbolProperties.BOXED_TYPE, Symbol.class);
            }

            return javaTypeFormatter.apply(typeSymbol, indent);
        }
    }

    /**
     * Implements a formatter for {@code $U} that capitalizes the first letter of a string literal.
     */
    private final class CapitalizingFormatter implements BiFunction<Object, String, String> {
        @Override
        public String apply(Object type, String indent) {
            if (type instanceof String s) {
                return StringUtils.capitalize(s);
            }
            throw new IllegalArgumentException(
                "Invalid type provided for $U. Expected a String but found: `"
                    + type + "`."
            );
        }
    }
}<|MERGE_RESOLUTION|>--- conflicted
+++ resolved
@@ -20,6 +20,7 @@
 import software.amazon.smithy.model.shapes.Shape;
 import software.amazon.smithy.model.shapes.ShapeId;
 import software.amazon.smithy.utils.SmithyUnstableApi;
+import software.amazon.smithy.utils.StringUtils;
 
 /**
  * Writer for java code generation
@@ -77,57 +78,6 @@
         writeInlineWithNoFormatting(getNewline());
     }
 
-<<<<<<< HEAD
-=======
-    public void writeDocStringContents(String contents) {
-        // Split out any HTML-tag wrapped sections as we do not want to wrap
-        // any customer documentation with tags
-        Matcher matcher = PATTERN.matcher(contents);
-        int lastMatchPos = 0;
-        writeInlineWithNoFormatting(" * ");
-        while (matcher.find()) {
-            // write all contents up to the match.
-            writeInlineWithNoFormatting(
-                StringUtils.wrap(
-                    contents.substring(lastMatchPos, matcher.start())
-                        .replace("\n", "\n * "),
-                    MAX_LINE_LENGTH - 8,
-                    getNewline() + " * ",
-                    false
-                )
-            );
-            // write match contents
-            writeInlineWithNoFormatting(contents.substring(matcher.start(), matcher.end()).replace("\n", "\n * "));
-            lastMatchPos = matcher.end();
-        }
-        // Write out all remaining contents
-        writeWithNoFormatting(
-            StringUtils.wrap(
-                contents.substring(lastMatchPos).replace("\n", "\n * "),
-                MAX_LINE_LENGTH - 8,
-                getNewline() + " * ",
-                false
-            )
-        );
-    }
-
-    public void writeDocStringContents(String contents, Object... args) {
-        writeInlineWithNoFormatting(" * ");
-        write(
-            StringUtils.wrap(
-                contents.replace("\n", "\n * "),
-                MAX_LINE_LENGTH - 8,
-                getNewline() + " * ",
-                false
-            ),
-            args
-        );
-    }
-
-    public void closeDocstring() {
-        writeWithNoFormatting(" */").popState();
-    }
-
     /**
      * Writes the ID string constant for a shape class.
      *
@@ -149,7 +99,6 @@
             """, String.class, ToStringSerializer.class);
     }
 
->>>>>>> 6ace7d0b
     public String getHeader() {
         StringBuilder builder = new StringBuilder().append("/**").append(getNewline());
         for (String line : settings.headerLines()) {
@@ -275,7 +224,7 @@
     /**
      * Implements a formatter for {@code $U} that capitalizes the first letter of a string literal.
      */
-    private final class CapitalizingFormatter implements BiFunction<Object, String, String> {
+    private static final class CapitalizingFormatter implements BiFunction<Object, String, String> {
         @Override
         public String apply(Object type, String indent) {
             if (type instanceof String s) {
