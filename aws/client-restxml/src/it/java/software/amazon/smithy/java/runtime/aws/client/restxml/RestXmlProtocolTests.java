/*
 * Copyright Amazon.com, Inc. or its affiliates. All Rights Reserved.
 * SPDX-License-Identifier: Apache-2.0
 */

package software.amazon.smithy.java.runtime.aws.client.restxml;

import static org.hamcrest.MatcherAssert.assertThat;
import static org.hamcrest.Matchers.equalTo;
import static org.junit.jupiter.api.Assertions.assertEquals;

import java.io.StringReader;
import java.nio.charset.StandardCharsets;
import java.util.HashMap;
import java.util.Map;
import javax.xml.parsers.DocumentBuilder;
import javax.xml.parsers.DocumentBuilderFactory;
import org.w3c.dom.Attr;
import org.w3c.dom.Document;
import org.w3c.dom.NamedNodeMap;
import org.w3c.dom.Node;
import org.w3c.dom.NodeList;
import software.amazon.smithy.java.protocoltests.harness.HttpClientRequestTests;
import software.amazon.smithy.java.protocoltests.harness.HttpClientResponseTests;
import software.amazon.smithy.java.protocoltests.harness.ProtocolTest;
import software.amazon.smithy.java.protocoltests.harness.ProtocolTestFilter;
import software.amazon.smithy.java.protocoltests.harness.StringBuildingSubscriber;
import software.amazon.smithy.java.protocoltests.harness.TestType;
import software.amazon.smithy.java.runtime.io.ByteBufferUtils;
import software.amazon.smithy.java.runtime.io.datastream.DataStream;

@ProtocolTest(
    service = "aws.protocoltests.restxml#RestXml",
    testType = TestType.CLIENT
)
@ProtocolTestFilter(
    skipOperations = {

    }
)
public class RestXmlProtocolTests {
    @HttpClientRequestTests
    @ProtocolTestFilter(
        skipTests = {
            "SDKAppliedContentEncoding_restXml",
            "SDKAppendedGzipAfterProvidedEncoding_restXml"
        }
    )
    public void requestTest(DataStream expected, DataStream actual) {
        if (expected.contentLength() != 0) {
            var a = new String(ByteBufferUtils.getBytes(actual.waitForByteBuffer()), StandardCharsets.UTF_8);
            var b = new String(ByteBufferUtils.getBytes(expected.waitForByteBuffer()), StandardCharsets.UTF_8);
            if ("application/xml".equals(expected.contentType())) {
                if (!XMLComparator.compareXMLStrings(a, b)) {
                    // Do this comparison to see what is different.
                    assertThat(a, equalTo(b));
                }
            } else {
                assertEquals(a, b);
            }
        } else {
            assertEquals("", new StringBuildingSubscriber(actual).getResult());
        }
    }

    @HttpClientResponseTests
    @ProtocolTestFilter(
<<<<<<< HEAD
            skipTests = {
                // TODO: fix after update to test in smithy 1.52.1 broke test.
                "NestedXmlMapWithXmlNameDeserializes"
            }
=======
        skipTests = {
            "XmlEnums",
            "XmlIntEnums",
            "XmlLists",
            "XmlMaps",
            "XmlMapsXmlName",
            "FlatNestedXmlMapResponse",
            "FlattenedXmlMap",
            "FlattenedXmlMapWithXmlName",
            "RestXmlFlattenedXmlMapWithXmlNamespace",
            "RestXmlXmlMapWithXmlNamespace",
            "RestXmlDateTimeWithFractionalSeconds",
            "HttpPrefixHeadersArePresent", //failing due to case mismatch in keys
            "HttpPayloadTraitsWithBlob",
            "HttpPayloadTraitsWithMediaTypeWithBlob",
            "RestXmlEnumPayloadResponse",
            "RestXmlStringPayloadResponse",
            "RestXmlHttpPayloadWithUnion",
            "BodyWithXmlName"
        }
>>>>>>> 4297ccc1
    )
    public void responseTest(Runnable test) {
        test.run();
    }

    static final class XMLComparator {

        public static boolean compareXMLStrings(String xml1, String xml2) {
            try {
                Document doc1 = parseXML(xml1);
                Document doc2 = parseXML(xml2);
                removeWhitespaceNodes(doc1);
                removeWhitespaceNodes(doc2);
                doc1.normalizeDocument();
                doc2.normalizeDocument();
                return compareNodes(doc1.getDocumentElement(), doc2.getDocumentElement());
            } catch (Exception e) {
                throw new RuntimeException("Error loading XML: " + xml1 + "\n\n vs " + xml2, e);
            }
        }

        private static Document parseXML(String xml) throws Exception {
            DocumentBuilderFactory dbf = DocumentBuilderFactory.newInstance();
            dbf.setIgnoringComments(true);
            // Merge CDATA and Text nodes
            dbf.setCoalescing(true);
            dbf.setNamespaceAware(true);
            dbf.setIgnoringElementContentWhitespace(true);

            DocumentBuilder db = dbf.newDocumentBuilder();
            return db.parse(new org.xml.sax.InputSource(new StringReader(xml)));
        }

        private static void removeWhitespaceNodes(Node node) {
            NodeList childNodes = node.getChildNodes();
            for (int i = childNodes.getLength() - 1; i >= 0; i--) {
                Node child = childNodes.item(i);
                if (child.getNodeType() == Node.TEXT_NODE) {
                    if (child.getNodeValue().trim().isEmpty()) {
                        node.removeChild(child);
                    }
                } else if (child.getNodeType() == Node.ELEMENT_NODE) {
                    removeWhitespaceNodes(child);
                }
            }
        }

        private static boolean compareNodes(Node node1, Node node2) {
            if (node1 == null && node2 == null) {
                return true;
            }

            if (node1 == null || node2 == null) {
                return false;
            }

            if (node1.getNodeType() != node2.getNodeType()) {
                return false;
            }

            if (!node1.getNodeName().equals(node2.getNodeName())) {
                return false;
            }

            if (node1.getNodeType() == Node.TEXT_NODE || node1.getNodeType() == Node.CDATA_SECTION_NODE) {
                String value1 = node1.getNodeValue().trim();
                String value2 = node2.getNodeValue().trim();
                if (!value1.equals(value2)) {
                    return false;
                }
            }

            // Compare attributes
            NamedNodeMap attrs1 = node1.getAttributes();
            NamedNodeMap attrs2 = node2.getAttributes();
            if (!compareAttributes(attrs1, attrs2)) {
                return false;
            }

            // Compare child nodes
            NodeList children1 = node1.getChildNodes();
            NodeList children2 = node2.getChildNodes();
            if (children1.getLength() != children2.getLength()) {
                return false;
            }

            for (int i = 0; i < children1.getLength(); i++) {
                Node child1 = children1.item(i);
                Node child2 = children2.item(i);
                if (!compareNodes(child1, child2)) {
                    return false;
                }
            }

            return true;
        }

        private static boolean compareAttributes(NamedNodeMap attrs1, NamedNodeMap attrs2) {
            if (attrs1 == null && attrs2 == null) {
                return true;
            }

            if ((attrs1 == null && attrs2 != null) || (attrs1 != null && attrs2 == null)) {
                return false;
            }

            if (attrs1.getLength() != attrs2.getLength()) {
                return false;
            }

            Map<String, String> map1 = new HashMap<>();
            Map<String, String> map2 = new HashMap<>();

            for (int i = 0; i < attrs1.getLength(); i++) {
                Attr attr = (Attr) attrs1.item(i);
                map1.put(attr.getName(), attr.getValue());
            }

            for (int i = 0; i < attrs2.getLength(); i++) {
                Attr attr = (Attr) attrs2.item(i);
                map2.put(attr.getName(), attr.getValue());
            }

            return map1.equals(map2);
        }
    }
}<|MERGE_RESOLUTION|>--- conflicted
+++ resolved
@@ -65,12 +65,6 @@
 
     @HttpClientResponseTests
     @ProtocolTestFilter(
-<<<<<<< HEAD
-            skipTests = {
-                // TODO: fix after update to test in smithy 1.52.1 broke test.
-                "NestedXmlMapWithXmlNameDeserializes"
-            }
-=======
         skipTests = {
             "XmlEnums",
             "XmlIntEnums",
@@ -89,9 +83,9 @@
             "RestXmlEnumPayloadResponse",
             "RestXmlStringPayloadResponse",
             "RestXmlHttpPayloadWithUnion",
-            "BodyWithXmlName"
-        }
->>>>>>> 4297ccc1
+            "BodyWithXmlName", 
+            "NestedXmlMapWithXmlNameDeserializes"
+        }
     )
     public void responseTest(Runnable test) {
         test.run();
