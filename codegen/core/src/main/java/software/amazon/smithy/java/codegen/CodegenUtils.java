--- conflicted
+++ resolved
@@ -61,7 +61,6 @@
 
     private static final String SCHEMA_STATIC_NAME = "$SCHEMA";
     private static final EnumSet<ShapeType> SHAPES_WITH_INNER_SCHEMA = EnumSet.of(
-<<<<<<< HEAD
         ShapeType.RESOURCE,
         ShapeType.OPERATION,
         ShapeType.SERVICE,
@@ -70,14 +69,7 @@
         ShapeType.UNION,
         ShapeType.STRUCTURE
     );
-=======
-            ShapeType.OPERATION,
-            ShapeType.SERVICE,
-            ShapeType.ENUM,
-            ShapeType.INT_ENUM,
-            ShapeType.UNION,
-            ShapeType.STRUCTURE);
->>>>>>> c2d8307e
+
     // Semver regex from spec.
     // See: https://semver.org/#is-there-a-suggested-regular-expression-regex-to-check-a-semver-string
     private static final Pattern SEMVER_REGEX = Pattern.compile(
