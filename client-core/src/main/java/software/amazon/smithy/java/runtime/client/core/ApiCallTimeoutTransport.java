/*
 * Copyright Amazon.com, Inc. or its affiliates. All Rights Reserved.
 * SPDX-License-Identifier: Apache-2.0
 */

package software.amazon.smithy.java.runtime.client.core;

import java.util.Objects;
<<<<<<< HEAD
import java.util.concurrent.CompletableFuture;
import software.amazon.smithy.java.runtime.core.schema.SerializableShape;
=======
import java.util.concurrent.ExecutionException;
import java.util.concurrent.Future;
import java.util.concurrent.TimeUnit;
import java.util.concurrent.TimeoutException;
import software.amazon.smithy.java.runtime.core.schema.SdkException;
import software.amazon.smithy.java.runtime.core.schema.SerializableStruct;
>>>>>>> aa49564f

/**
 * A {@link ClientTransport} that wraps another transport to time out a request if it takes longer than
 * {@link CallContext#API_CALL_TIMEOUT}.
 *
 * <p>This transport calls the downstream transport using a virtual thread and enforces a timeout while waiting on
 * the tread.
 *
 * <p>This wrapper is added by default in generated clients.
 */
public final class ApiCallTimeoutTransport implements ClientTransport {

    private final ClientTransport delegate;

    public ApiCallTimeoutTransport(ClientTransport delegate) {
        this.delegate = Objects.requireNonNull(delegate);
    }

    @Override
<<<<<<< HEAD
    public <I extends SerializableShape, O extends SerializableShape> CompletableFuture<O> send(ClientCall<I, O> call) {
        // TODO: How to handle API_CALL_TIMEOUT with async. For now making this noop.
        return delegate.send(call);
//        var timeout = call.context().get(CallContext.API_CALL_TIMEOUT);
//
//        if (timeout == null) {
//            return delegate.send(call);
//        }
//
//        // Call the actual service in a virtual thread to support total-call timeout.
//        try {
//            Future<O> result = call.executor().submit(() -> delegate.send(call));
//            try {
//                return result.get(timeout.toMillis(), TimeUnit.MILLISECONDS);
//            } catch (TimeoutException e) {
//                result.cancel(true);
//                throw e;
//            }
//        } catch (InterruptedException | TimeoutException | ExecutionException e) {
//            if (e.getCause() != null) {
//                String message = "Error calling " + call.operation().schema().id().getName() + ": "
//                    + e.getCause().getMessage();
//                throw new SdkException(message, e.getCause());
//            } else {
//                throw new RuntimeException(e);
//            }
//        }
=======
    public <I extends SerializableStruct, O extends SerializableStruct> O send(ClientCall<I, O> call) {
        var timeout = call.context().get(CallContext.API_CALL_TIMEOUT);

        if (timeout == null) {
            return delegate.send(call);
        }

        // Call the actual service in a virtual thread to support total-call timeout.
        try {
            Future<O> result = call.executor().submit(() -> delegate.send(call));
            try {
                return result.get(timeout.toMillis(), TimeUnit.MILLISECONDS);
            } catch (TimeoutException e) {
                result.cancel(true);
                throw e;
            }
        } catch (InterruptedException | TimeoutException | ExecutionException e) {
            if (e.getCause() != null) {
                String message = "Error calling " + call.operation().schema().id().getName() + ": "
                    + e.getCause().getMessage();
                throw new SdkException(message, e.getCause());
            } else {
                throw new RuntimeException(e);
            }
        }
>>>>>>> aa49564f
    }
}<|MERGE_RESOLUTION|>--- conflicted
+++ resolved
@@ -6,17 +6,8 @@
 package software.amazon.smithy.java.runtime.client.core;
 
 import java.util.Objects;
-<<<<<<< HEAD
 import java.util.concurrent.CompletableFuture;
-import software.amazon.smithy.java.runtime.core.schema.SerializableShape;
-=======
-import java.util.concurrent.ExecutionException;
-import java.util.concurrent.Future;
-import java.util.concurrent.TimeUnit;
-import java.util.concurrent.TimeoutException;
-import software.amazon.smithy.java.runtime.core.schema.SdkException;
 import software.amazon.smithy.java.runtime.core.schema.SerializableStruct;
->>>>>>> aa49564f
 
 /**
  * A {@link ClientTransport} that wraps another transport to time out a request if it takes longer than
@@ -36,8 +27,9 @@
     }
 
     @Override
-<<<<<<< HEAD
-    public <I extends SerializableShape, O extends SerializableShape> CompletableFuture<O> send(ClientCall<I, O> call) {
+    public <I extends SerializableStruct, O extends SerializableStruct> CompletableFuture<O> send(
+        ClientCall<I, O> call
+    ) {
         // TODO: How to handle API_CALL_TIMEOUT with async. For now making this noop.
         return delegate.send(call);
 //        var timeout = call.context().get(CallContext.API_CALL_TIMEOUT);
@@ -64,32 +56,5 @@
 //                throw new RuntimeException(e);
 //            }
 //        }
-=======
-    public <I extends SerializableStruct, O extends SerializableStruct> O send(ClientCall<I, O> call) {
-        var timeout = call.context().get(CallContext.API_CALL_TIMEOUT);
-
-        if (timeout == null) {
-            return delegate.send(call);
-        }
-
-        // Call the actual service in a virtual thread to support total-call timeout.
-        try {
-            Future<O> result = call.executor().submit(() -> delegate.send(call));
-            try {
-                return result.get(timeout.toMillis(), TimeUnit.MILLISECONDS);
-            } catch (TimeoutException e) {
-                result.cancel(true);
-                throw e;
-            }
-        } catch (InterruptedException | TimeoutException | ExecutionException e) {
-            if (e.getCause() != null) {
-                String message = "Error calling " + call.operation().schema().id().getName() + ": "
-                    + e.getCause().getMessage();
-                throw new SdkException(message, e.getCause());
-            } else {
-                throw new RuntimeException(e);
-            }
-        }
->>>>>>> aa49564f
     }
 }